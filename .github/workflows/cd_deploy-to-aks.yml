--- conflicted
+++ resolved
@@ -236,15 +236,9 @@
       # If event is workflow_run:
       #  - always ------------> true; use values from KV
       # If event is workflow_dispatch:
-<<<<<<< HEAD
-      #  - "prod" ------------> true; use values from KV
-      #  - other -------------> defer to user input (default to false)
-      - name: Determine TLS Cert Source
-=======
       #  - "prod" -----------> true; use values from KV
       #  - other ------------> defer to user input
       - name: Determine TLS cert source
->>>>>>> a0059cb6
         id: determine-tls-cert-source
         run: |
           if [[ "${{ github.event_name }}" == "workflow_dispatch"; then
